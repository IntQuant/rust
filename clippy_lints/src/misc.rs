use clippy_utils::diagnostics::{span_lint, span_lint_and_sugg, span_lint_and_then, span_lint_hir_and_then};
use clippy_utils::source::{snippet, snippet_opt};
use clippy_utils::ty::implements_trait;
use if_chain::if_chain;
use rustc_ast::ast::LitKind;
use rustc_errors::Applicability;
use rustc_hir::intravisit::FnKind;
use rustc_hir::{
    self as hir, def, BinOpKind, BindingAnnotation, Body, Expr, ExprKind, FnDecl, HirId, Mutability, PatKind, Stmt,
    StmtKind, TyKind, UnOp,
};
use rustc_lint::{LateContext, LateLintPass};
use rustc_middle::lint::in_external_macro;
use rustc_middle::ty::{self, Ty};
use rustc_session::{declare_lint_pass, declare_tool_lint};
use rustc_span::hygiene::DesugaringKind;
use rustc_span::source_map::{ExpnKind, Span};
use rustc_span::symbol::sym;

use crate::consts::{constant, Constant};
<<<<<<< HEAD
use crate::utils::sugg::Sugg;
use crate::utils::{
    get_item_name, get_parent_expr, higher, implements_trait, in_constant, is_diagnostic_assoc_item, is_integer_const,
    iter_input_pats, last_path_segment, match_qpath, snippet, snippet_opt, span_lint, span_lint_and_sugg,
    span_lint_and_then, span_lint_hir_and_then, unsext, SpanlessEq,
=======
use clippy_utils::sugg::Sugg;
use clippy_utils::{
    get_item_name, get_parent_expr, higher, in_constant, is_diagnostic_assoc_item, is_integer_const, iter_input_pats,
    last_path_segment, match_qpath, unsext, SpanlessEq,
>>>>>>> 981ffa7c
};

declare_clippy_lint! {
    /// **What it does:** Checks for function arguments and let bindings denoted as
    /// `ref`.
    ///
    /// **Why is this bad?** The `ref` declaration makes the function take an owned
    /// value, but turns the argument into a reference (which means that the value
    /// is destroyed when exiting the function). This adds not much value: either
    /// take a reference type, or take an owned value and create references in the
    /// body.
    ///
    /// For let bindings, `let x = &foo;` is preferred over `let ref x = foo`. The
    /// type of `x` is more obvious with the former.
    ///
    /// **Known problems:** If the argument is dereferenced within the function,
    /// removing the `ref` will lead to errors. This can be fixed by removing the
    /// dereferences, e.g., changing `*x` to `x` within the function.
    ///
    /// **Example:**
    /// ```rust,ignore
    /// // Bad
    /// fn foo(ref x: u8) -> bool {
    ///     true
    /// }
    ///
    /// // Good
    /// fn foo(x: &u8) -> bool {
    ///     true
    /// }
    /// ```
    pub TOPLEVEL_REF_ARG,
    style,
    "an entire binding declared as `ref`, in a function argument or a `let` statement"
}

declare_clippy_lint! {
    /// **What it does:** Checks for comparisons to NaN.
    ///
    /// **Why is this bad?** NaN does not compare meaningfully to anything – not
    /// even itself – so those comparisons are simply wrong.
    ///
    /// **Known problems:** None.
    ///
    /// **Example:**
    /// ```rust
    /// # let x = 1.0;
    ///
    /// // Bad
    /// if x == f32::NAN { }
    ///
    /// // Good
    /// if x.is_nan() { }
    /// ```
    pub CMP_NAN,
    correctness,
    "comparisons to `NAN`, which will always return false, probably not intended"
}

declare_clippy_lint! {
    /// **What it does:** Checks for (in-)equality comparisons on floating-point
    /// values (apart from zero), except in functions called `*eq*` (which probably
    /// implement equality for a type involving floats).
    ///
    /// **Why is this bad?** Floating point calculations are usually imprecise, so
    /// asking if two values are *exactly* equal is asking for trouble. For a good
    /// guide on what to do, see [the floating point
    /// guide](http://www.floating-point-gui.de/errors/comparison).
    ///
    /// **Known problems:** None.
    ///
    /// **Example:**
    /// ```rust
    /// let x = 1.2331f64;
    /// let y = 1.2332f64;
    ///
    /// // Bad
    /// if y == 1.23f64 { }
    /// if y != x {} // where both are floats
    ///
    /// // Good
    /// let error_margin = f64::EPSILON; // Use an epsilon for comparison
    /// // Or, if Rust <= 1.42, use `std::f64::EPSILON` constant instead.
    /// // let error_margin = std::f64::EPSILON;
    /// if (y - 1.23f64).abs() < error_margin { }
    /// if (y - x).abs() > error_margin { }
    /// ```
    pub FLOAT_CMP,
    correctness,
    "using `==` or `!=` on float values instead of comparing difference with an epsilon"
}

declare_clippy_lint! {
    /// **What it does:** Checks for conversions to owned values just for the sake
    /// of a comparison.
    ///
    /// **Why is this bad?** The comparison can operate on a reference, so creating
    /// an owned value effectively throws it away directly afterwards, which is
    /// needlessly consuming code and heap space.
    ///
    /// **Known problems:** None.
    ///
    /// **Example:**
    /// ```rust
    /// # let x = "foo";
    /// # let y = String::from("foo");
    /// if x.to_owned() == y {}
    /// ```
    /// Could be written as
    /// ```rust
    /// # let x = "foo";
    /// # let y = String::from("foo");
    /// if x == y {}
    /// ```
    pub CMP_OWNED,
    perf,
    "creating owned instances for comparing with others, e.g., `x == \"foo\".to_string()`"
}

declare_clippy_lint! {
    /// **What it does:** Checks for getting the remainder of a division by one or minus
    /// one.
    ///
    /// **Why is this bad?** The result for a divisor of one can only ever be zero; for
    /// minus one it can cause panic/overflow (if the left operand is the minimal value of
    /// the respective integer type) or results in zero. No one will write such code
    /// deliberately, unless trying to win an Underhanded Rust Contest. Even for that
    /// contest, it's probably a bad idea. Use something more underhanded.
    ///
    /// **Known problems:** None.
    ///
    /// **Example:**
    /// ```rust
    /// # let x = 1;
    /// let a = x % 1;
    /// let a = x % -1;
    /// ```
    pub MODULO_ONE,
    correctness,
    "taking a number modulo +/-1, which can either panic/overflow or always returns 0"
}

declare_clippy_lint! {
    /// **What it does:** Checks for the use of bindings with a single leading
    /// underscore.
    ///
    /// **Why is this bad?** A single leading underscore is usually used to indicate
    /// that a binding will not be used. Using such a binding breaks this
    /// expectation.
    ///
    /// **Known problems:** The lint does not work properly with desugaring and
    /// macro, it has been allowed in the mean time.
    ///
    /// **Example:**
    /// ```rust
    /// let _x = 0;
    /// let y = _x + 1; // Here we are using `_x`, even though it has a leading
    ///                 // underscore. We should rename `_x` to `x`
    /// ```
    pub USED_UNDERSCORE_BINDING,
    pedantic,
    "using a binding which is prefixed with an underscore"
}

declare_clippy_lint! {
    /// **What it does:** Checks for the use of short circuit boolean conditions as
    /// a
    /// statement.
    ///
    /// **Why is this bad?** Using a short circuit boolean condition as a statement
    /// may hide the fact that the second part is executed or not depending on the
    /// outcome of the first part.
    ///
    /// **Known problems:** None.
    ///
    /// **Example:**
    /// ```rust,ignore
    /// f() && g(); // We should write `if f() { g(); }`.
    /// ```
    pub SHORT_CIRCUIT_STATEMENT,
    complexity,
    "using a short circuit boolean condition as a statement"
}

declare_clippy_lint! {
    /// **What it does:** Catch casts from `0` to some pointer type
    ///
    /// **Why is this bad?** This generally means `null` and is better expressed as
    /// {`std`, `core`}`::ptr::`{`null`, `null_mut`}.
    ///
    /// **Known problems:** None.
    ///
    /// **Example:**
    ///
    /// ```rust
    /// // Bad
    /// let a = 0 as *const u32;
    ///
    /// // Good
    /// let a = std::ptr::null::<u32>();
    /// ```
    pub ZERO_PTR,
    style,
    "using `0 as *{const, mut} T`"
}

declare_clippy_lint! {
    /// **What it does:** Checks for (in-)equality comparisons on floating-point
    /// value and constant, except in functions called `*eq*` (which probably
    /// implement equality for a type involving floats).
    ///
    /// **Why is this bad?** Floating point calculations are usually imprecise, so
    /// asking if two values are *exactly* equal is asking for trouble. For a good
    /// guide on what to do, see [the floating point
    /// guide](http://www.floating-point-gui.de/errors/comparison).
    ///
    /// **Known problems:** None.
    ///
    /// **Example:**
    /// ```rust
    /// let x: f64 = 1.0;
    /// const ONE: f64 = 1.00;
    ///
    /// // Bad
    /// if x == ONE { } // where both are floats
    ///
    /// // Good
    /// let error_margin = f64::EPSILON; // Use an epsilon for comparison
    /// // Or, if Rust <= 1.42, use `std::f64::EPSILON` constant instead.
    /// // let error_margin = std::f64::EPSILON;
    /// if (x - ONE).abs() < error_margin { }
    /// ```
    pub FLOAT_CMP_CONST,
    restriction,
    "using `==` or `!=` on float constants instead of comparing difference with an epsilon"
}

declare_lint_pass!(MiscLints => [
    TOPLEVEL_REF_ARG,
    CMP_NAN,
    FLOAT_CMP,
    CMP_OWNED,
    MODULO_ONE,
    USED_UNDERSCORE_BINDING,
    SHORT_CIRCUIT_STATEMENT,
    ZERO_PTR,
    FLOAT_CMP_CONST
]);

impl<'tcx> LateLintPass<'tcx> for MiscLints {
    fn check_fn(
        &mut self,
        cx: &LateContext<'tcx>,
        k: FnKind<'tcx>,
        decl: &'tcx FnDecl<'_>,
        body: &'tcx Body<'_>,
        span: Span,
        _: HirId,
    ) {
        if let FnKind::Closure = k {
            // Does not apply to closures
            return;
        }
        if in_external_macro(cx.tcx.sess, span) {
            return;
        }
        for arg in iter_input_pats(decl, body) {
            if let PatKind::Binding(BindingAnnotation::Ref | BindingAnnotation::RefMut, ..) = arg.pat.kind {
                span_lint(
                    cx,
                    TOPLEVEL_REF_ARG,
                    arg.pat.span,
                    "`ref` directly on a function argument is ignored. \
                    Consider using a reference type instead",
                );
            }
        }
    }

    fn check_stmt(&mut self, cx: &LateContext<'tcx>, stmt: &'tcx Stmt<'_>) {
        if_chain! {
            if !in_external_macro(cx.tcx.sess, stmt.span);
            if let StmtKind::Local(ref local) = stmt.kind;
            if let PatKind::Binding(an, .., name, None) = local.pat.kind;
            if let Some(ref init) = local.init;
            if !higher::is_from_for_desugar(local);
            then {
                if an == BindingAnnotation::Ref || an == BindingAnnotation::RefMut {
                    // use the macro callsite when the init span (but not the whole local span)
                    // comes from an expansion like `vec![1, 2, 3]` in `let ref _ = vec![1, 2, 3];`
                    let sugg_init = if init.span.from_expansion() && !local.span.from_expansion() {
                        Sugg::hir_with_macro_callsite(cx, init, "..")
                    } else {
                        Sugg::hir(cx, init, "..")
                    };
                    let (mutopt, initref) = if an == BindingAnnotation::RefMut {
                        ("mut ", sugg_init.mut_addr())
                    } else {
                        ("", sugg_init.addr())
                    };
                    let tyopt = if let Some(ref ty) = local.ty {
                        format!(": &{mutopt}{ty}", mutopt=mutopt, ty=snippet(cx, ty.span, ".."))
                    } else {
                        String::new()
                    };
                    span_lint_hir_and_then(
                        cx,
                        TOPLEVEL_REF_ARG,
                        init.hir_id,
                        local.pat.span,
                        "`ref` on an entire `let` pattern is discouraged, take a reference with `&` instead",
                        |diag| {
                            diag.span_suggestion(
                                stmt.span,
                                "try",
                                format!(
                                    "let {name}{tyopt} = {initref};",
                                    name=snippet(cx, name.span, ".."),
                                    tyopt=tyopt,
                                    initref=initref,
                                ),
                                Applicability::MachineApplicable,
                            );
                        }
                    );
                }
            }
        };
        if_chain! {
            if let StmtKind::Semi(ref expr) = stmt.kind;
            if let ExprKind::Binary(ref binop, ref a, ref b) = expr.kind;
            if binop.node == BinOpKind::And || binop.node == BinOpKind::Or;
            if let Some(sugg) = Sugg::hir_opt(cx, a);
            then {
                span_lint_and_then(cx,
                    SHORT_CIRCUIT_STATEMENT,
                    stmt.span,
                    "boolean short circuit operator in statement may be clearer using an explicit test",
                    |diag| {
                        let sugg = if binop.node == BinOpKind::Or { !sugg } else { sugg };
                        diag.span_suggestion(
                            stmt.span,
                            "replace it with",
                            format!(
                                "if {} {{ {}; }}",
                                sugg,
                                &snippet(cx, b.span, ".."),
                            ),
                            Applicability::MachineApplicable, // snippet
                        );
                    });
            }
        };
    }

    fn check_expr(&mut self, cx: &LateContext<'tcx>, expr: &'tcx Expr<'_>) {
        match expr.kind {
            ExprKind::Cast(ref e, ref ty) => {
                check_cast(cx, expr.span, e, ty);
                return;
            },
            ExprKind::Binary(ref cmp, ref left, ref right) => {
                check_binary(cx, expr, cmp, left, right);
                return;
            },
            _ => {},
        }
        if in_attributes_expansion(expr) || expr.span.is_desugaring(DesugaringKind::Await) {
            // Don't lint things expanded by #[derive(...)], etc or `await` desugaring
            return;
        }
        let binding = match expr.kind {
            ExprKind::Path(ref qpath) if !matches!(qpath, hir::QPath::LangItem(..)) => {
                let binding = last_path_segment(qpath).ident.as_str();
                if binding.starts_with('_') &&
                    !binding.starts_with("__") &&
                    binding != "_result" && // FIXME: #944
                    is_used(cx, expr) &&
                    // don't lint if the declaration is in a macro
                    non_macro_local(cx, cx.qpath_res(qpath, expr.hir_id))
                {
                    Some(binding)
                } else {
                    None
                }
            },
            ExprKind::Field(_, ident) => {
                let name = ident.as_str();
                if name.starts_with('_') && !name.starts_with("__") {
                    Some(name)
                } else {
                    None
                }
            },
            _ => None,
        };
        if let Some(binding) = binding {
            span_lint(
                cx,
                USED_UNDERSCORE_BINDING,
                expr.span,
                &format!(
                    "used binding `{}` which is prefixed with an underscore. A leading \
                     underscore signals that a binding will not be used",
                    binding
                ),
            );
        }
    }
}

fn get_lint_and_message(
    is_comparing_constants: bool,
    is_comparing_arrays: bool,
) -> (&'static rustc_lint::Lint, &'static str) {
    if is_comparing_constants {
        (
            FLOAT_CMP_CONST,
            if is_comparing_arrays {
                "strict comparison of `f32` or `f64` constant arrays"
            } else {
                "strict comparison of `f32` or `f64` constant"
            },
        )
    } else {
        (
            FLOAT_CMP,
            if is_comparing_arrays {
                "strict comparison of `f32` or `f64` arrays"
            } else {
                "strict comparison of `f32` or `f64`"
            },
        )
    }
}

fn check_nan(cx: &LateContext<'_>, expr: &Expr<'_>, cmp_expr: &Expr<'_>) {
    if_chain! {
        if !in_constant(cx, cmp_expr.hir_id);
        if let Some((value, _)) = constant(cx, cx.typeck_results(), expr);
        then {
            let needs_lint = match value {
                Constant::F32(num) => num.is_nan(),
                Constant::F64(num) => num.is_nan(),
                _ => false,
            };

            if needs_lint {
                span_lint(
                    cx,
                    CMP_NAN,
                    cmp_expr.span,
                    "doomed comparison with `NAN`, use `{f32,f64}::is_nan()` instead",
                );
            }
        }
    }
}

fn is_named_constant<'tcx>(cx: &LateContext<'tcx>, expr: &'tcx Expr<'_>) -> bool {
    if let Some((_, res)) = constant(cx, cx.typeck_results(), expr) {
        res
    } else {
        false
    }
}

fn is_allowed<'tcx>(cx: &LateContext<'tcx>, expr: &'tcx Expr<'_>) -> bool {
    match constant(cx, cx.typeck_results(), expr) {
        Some((Constant::F32(f), _)) => f == 0.0 || f.is_infinite(),
        Some((Constant::F64(f), _)) => f == 0.0 || f.is_infinite(),
        Some((Constant::Vec(vec), _)) => vec.iter().all(|f| match f {
            Constant::F32(f) => *f == 0.0 || (*f).is_infinite(),
            Constant::F64(f) => *f == 0.0 || (*f).is_infinite(),
            _ => false,
        }),
        _ => false,
    }
}

// Return true if `expr` is the result of `signum()` invoked on a float value.
fn is_signum(cx: &LateContext<'_>, expr: &Expr<'_>) -> bool {
    // The negation of a signum is still a signum
    if let ExprKind::Unary(UnOp::Neg, ref child_expr) = expr.kind {
        return is_signum(cx, &child_expr);
    }

    if_chain! {
        if let ExprKind::MethodCall(ref method_name, _, ref expressions, _) = expr.kind;
        if sym!(signum) == method_name.ident.name;
        // Check that the receiver of the signum() is a float (expressions[0] is the receiver of
        // the method call)
        then {
            return is_float(cx, &expressions[0]);
        }
    }
    false
}

fn is_float(cx: &LateContext<'_>, expr: &Expr<'_>) -> bool {
    let value = &cx.typeck_results().expr_ty(expr).peel_refs().kind();

    if let ty::Array(arr_ty, _) = value {
        return matches!(arr_ty.kind(), ty::Float(_));
    };

    matches!(value, ty::Float(_))
}

fn is_array(cx: &LateContext<'_>, expr: &Expr<'_>) -> bool {
    matches!(&cx.typeck_results().expr_ty(expr).peel_refs().kind(), ty::Array(_, _))
}

fn check_to_owned(cx: &LateContext<'_>, expr: &Expr<'_>, other: &Expr<'_>, left: bool) {
    #[derive(Default)]
    struct EqImpl {
        ty_eq_other: bool,
        other_eq_ty: bool,
    }

    impl EqImpl {
        fn is_implemented(&self) -> bool {
            self.ty_eq_other || self.other_eq_ty
        }
    }

    fn symmetric_partial_eq<'tcx>(cx: &LateContext<'tcx>, ty: Ty<'tcx>, other: Ty<'tcx>) -> Option<EqImpl> {
        cx.tcx.lang_items().eq_trait().map(|def_id| EqImpl {
            ty_eq_other: implements_trait(cx, ty, def_id, &[other.into()]),
            other_eq_ty: implements_trait(cx, other, def_id, &[ty.into()]),
        })
    }

    let (arg_ty, snip) = match expr.kind {
        ExprKind::MethodCall(.., ref args, _) if args.len() == 1 => {
            if_chain!(
                if let Some(expr_def_id) = cx.typeck_results().type_dependent_def_id(expr.hir_id);
                if is_diagnostic_assoc_item(cx, expr_def_id, sym::ToString)
                    || is_diagnostic_assoc_item(cx, expr_def_id, sym::ToOwned);
                then {
                    (cx.typeck_results().expr_ty(&args[0]), snippet(cx, args[0].span, ".."))
                } else {
                    return;
                }
            )
        },
        ExprKind::Call(ref path, ref v) if v.len() == 1 => {
            if let ExprKind::Path(ref path) = path.kind {
                if match_qpath(path, &["String", "from_str"]) || match_qpath(path, &["String", "from"]) {
                    (cx.typeck_results().expr_ty(&v[0]), snippet(cx, v[0].span, ".."))
                } else {
                    return;
                }
            } else {
                return;
            }
        },
        _ => return,
    };

    let other_ty = cx.typeck_results().expr_ty(other);

    let without_deref = symmetric_partial_eq(cx, arg_ty, other_ty).unwrap_or_default();
    let with_deref = arg_ty
        .builtin_deref(true)
        .and_then(|tam| symmetric_partial_eq(cx, tam.ty, other_ty))
        .unwrap_or_default();

    if !with_deref.is_implemented() && !without_deref.is_implemented() {
        return;
    }

    let other_gets_derefed = matches!(other.kind, ExprKind::Unary(UnOp::Deref, _));

    let lint_span = if other_gets_derefed {
        expr.span.to(other.span)
    } else {
        expr.span
    };

    span_lint_and_then(
        cx,
        CMP_OWNED,
        lint_span,
        "this creates an owned instance just for comparison",
        |diag| {
            // This also catches `PartialEq` implementations that call `to_owned`.
            if other_gets_derefed {
                diag.span_label(lint_span, "try implementing the comparison without allocating");
                return;
            }

            let expr_snip;
            let eq_impl;
            if with_deref.is_implemented() {
                expr_snip = format!("*{}", snip);
                eq_impl = with_deref;
            } else {
                expr_snip = snip.to_string();
                eq_impl = without_deref;
            };

            let span;
            let hint;
            if (eq_impl.ty_eq_other && left) || (eq_impl.other_eq_ty && !left) {
                span = expr.span;
                hint = expr_snip;
            } else {
                span = expr.span.to(other.span);
                if eq_impl.ty_eq_other {
                    hint = format!("{} == {}", expr_snip, snippet(cx, other.span, ".."));
                } else {
                    hint = format!("{} == {}", snippet(cx, other.span, ".."), expr_snip);
                }
            }

            diag.span_suggestion(
                span,
                "try",
                hint,
                Applicability::MachineApplicable, // snippet
            );
        },
    );
}

/// Heuristic to see if an expression is used. Should be compatible with
/// `unused_variables`'s idea
/// of what it means for an expression to be "used".
fn is_used(cx: &LateContext<'_>, expr: &Expr<'_>) -> bool {
    get_parent_expr(cx, expr).map_or(true, |parent| match parent.kind {
        ExprKind::Assign(_, ref rhs, _) | ExprKind::AssignOp(_, _, ref rhs) => SpanlessEq::new(cx).eq_expr(rhs, expr),
        _ => is_used(cx, parent),
    })
}

/// Tests whether an expression is in a macro expansion (e.g., something
/// generated by `#[derive(...)]` or the like).
fn in_attributes_expansion(expr: &Expr<'_>) -> bool {
    use rustc_span::hygiene::MacroKind;
    if expr.span.from_expansion() {
        let data = expr.span.ctxt().outer_expn_data();
        matches!(data.kind, ExpnKind::Macro(MacroKind::Attr, _))
    } else {
        false
    }
}

/// Tests whether `res` is a variable defined outside a macro.
fn non_macro_local(cx: &LateContext<'_>, res: def::Res) -> bool {
    if let def::Res::Local(id) = res {
        !cx.tcx.hir().span(id).from_expansion()
    } else {
        false
    }
}

fn check_cast(cx: &LateContext<'_>, span: Span, e: &Expr<'_>, ty: &hir::Ty<'_>) {
    if_chain! {
        if let TyKind::Ptr(ref mut_ty) = ty.kind;
        if let ExprKind::Lit(ref lit) = e.kind;
        if let LitKind::Int(0, _) = lit.node;
        if !in_constant(cx, e.hir_id);
        then {
            let (msg, sugg_fn) = match mut_ty.mutbl {
                Mutability::Mut => ("`0 as *mut _` detected", "std::ptr::null_mut"),
                Mutability::Not => ("`0 as *const _` detected", "std::ptr::null"),
            };

            let (sugg, appl) = if let TyKind::Infer = mut_ty.ty.kind {
                (format!("{}()", sugg_fn), Applicability::MachineApplicable)
            } else if let Some(mut_ty_snip) = snippet_opt(cx, mut_ty.ty.span) {
                (format!("{}::<{}>()", sugg_fn, mut_ty_snip), Applicability::MachineApplicable)
            } else {
                // `MaybeIncorrect` as type inference may not work with the suggested code
                (format!("{}()", sugg_fn), Applicability::MaybeIncorrect)
            };
            span_lint_and_sugg(cx, ZERO_PTR, span, msg, "try", sugg, appl);
        }
    }
}

fn check_binary(
    cx: &LateContext<'a>,
    expr: &Expr<'_>,
    cmp: &rustc_span::source_map::Spanned<rustc_hir::BinOpKind>,
    left: &'a Expr<'_>,
    right: &'a Expr<'_>,
) {
    let op = cmp.node;
    if op.is_comparison() {
        check_nan(cx, left, expr);
        check_nan(cx, right, expr);
        check_to_owned(cx, left, right, true);
        check_to_owned(cx, right, left, false);
    }
    if (op == BinOpKind::Eq || op == BinOpKind::Ne) && (is_float(cx, left) || is_float(cx, right)) {
        if is_allowed(cx, left) || is_allowed(cx, right) {
            return;
        }

        // Allow comparing the results of signum()
        if is_signum(cx, left) && is_signum(cx, right) {
            return;
        }

        if let Some(name) = get_item_name(cx, expr) {
            let name = name.as_str();
            if name == "eq" || name == "ne" || name == "is_nan" || name.starts_with("eq_") || name.ends_with("_eq") {
                return;
            }
        }
        let is_comparing_arrays = is_array(cx, left) || is_array(cx, right);
        let (lint, msg) = get_lint_and_message(
            is_named_constant(cx, left) || is_named_constant(cx, right),
            is_comparing_arrays,
        );
        span_lint_and_then(cx, lint, expr.span, msg, |diag| {
            let lhs = Sugg::hir(cx, left, "..");
            let rhs = Sugg::hir(cx, right, "..");

            if !is_comparing_arrays {
                diag.span_suggestion(
                    expr.span,
                    "consider comparing them within some margin of error",
                    format!(
                        "({}).abs() {} error_margin",
                        lhs - rhs,
                        if op == BinOpKind::Eq { '<' } else { '>' }
                    ),
                    Applicability::HasPlaceholders, // snippet
                );
            }
            diag.note("`f32::EPSILON` and `f64::EPSILON` are available for the `error_margin`");
        });
    } else if op == BinOpKind::Rem {
        if is_integer_const(cx, right, 1) {
            span_lint(cx, MODULO_ONE, expr.span, "any number modulo 1 will be 0");
        }

        if let ty::Int(ity) = cx.typeck_results().expr_ty(right).kind() {
            if is_integer_const(cx, right, unsext(cx.tcx, -1, *ity)) {
                span_lint(
                    cx,
                    MODULO_ONE,
                    expr.span,
                    "any number modulo -1 will panic/overflow or result in 0",
                );
            }
        };
    }
}<|MERGE_RESOLUTION|>--- conflicted
+++ resolved
@@ -18,18 +18,10 @@
 use rustc_span::symbol::sym;
 
 use crate::consts::{constant, Constant};
-<<<<<<< HEAD
-use crate::utils::sugg::Sugg;
-use crate::utils::{
-    get_item_name, get_parent_expr, higher, implements_trait, in_constant, is_diagnostic_assoc_item, is_integer_const,
-    iter_input_pats, last_path_segment, match_qpath, snippet, snippet_opt, span_lint, span_lint_and_sugg,
-    span_lint_and_then, span_lint_hir_and_then, unsext, SpanlessEq,
-=======
 use clippy_utils::sugg::Sugg;
 use clippy_utils::{
     get_item_name, get_parent_expr, higher, in_constant, is_diagnostic_assoc_item, is_integer_const, iter_input_pats,
     last_path_segment, match_qpath, unsext, SpanlessEq,
->>>>>>> 981ffa7c
 };
 
 declare_clippy_lint! {
