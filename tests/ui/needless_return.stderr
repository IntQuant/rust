--- conflicted
+++ resolved
@@ -403,11 +403,7 @@
    = help: remove `return`
 
 error: unneeded `return` statement
-<<<<<<< HEAD
-  --> $DIR/needless_return.rs:294:9
-=======
   --> $DIR/needless_return.rs:304:9
->>>>>>> 54e929bd
    |
 LL |         return Ok(format!("ok!"));
    |         ^^^^^^^^^^^^^^^^^^^^^^^^^
@@ -415,19 +411,11 @@
    = help: remove `return`
 
 error: unneeded `return` statement
-<<<<<<< HEAD
-  --> $DIR/needless_return.rs:296:9
-=======
   --> $DIR/needless_return.rs:306:9
->>>>>>> 54e929bd
    |
 LL |         return Err(format!("err!"));
    |         ^^^^^^^^^^^^^^^^^^^^^^^^^^^
    |
    = help: remove `return`
 
-<<<<<<< HEAD
-error: aborting due to 48 previous errors
-=======
 error: aborting due to 50 previous errors
->>>>>>> 54e929bd
