--- conflicted
+++ resolved
@@ -287,8 +287,6 @@
     do yeet "hello";
 }
 
-<<<<<<< HEAD
-=======
 // without anyhow, but triggers the same bug I believe
 #[expect(clippy::useless_format)]
 fn issue10051() -> Result<String, String> {
@@ -299,5 +297,4 @@
     }
 }
 
->>>>>>> f9ca9d41
 fn main() {}